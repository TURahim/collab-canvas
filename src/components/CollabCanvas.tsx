"use client";

import type { Editor } from "@tldraw/tldraw";
import { Tldraw } from "@tldraw/tldraw";
import "@tldraw/tldraw/tldraw.css";
import { useCallback, useEffect, useState } from "react";
import { useRouter } from "next/navigation";

import { useAuth } from "../hooks/useAuth";
import { useCursors } from "../hooks/useCursors";
import { useShapes } from "../hooks/useShapes";
import { getOrCreateDefaultRoom, getRoomMetadata } from "../lib/roomManagement";
import type { RoomMetadata } from "../types/room";
import AuthModal from "./AuthModal";
import Cursors from "./Cursors";
import UserList from "./UserList";
import { FloatingChat } from "./FloatingChat";
<<<<<<< HEAD
import RoomHeader from "./RoomHeader";
import RoomSettings from "./RoomSettings";
=======
import ExportDialog from "./ExportDialog";
>>>>>>> fb685ab6

/**
 * CollabCanvas - Main collaborative whiteboard component
 * 
 * Features:
 * - Firebase authentication with display name collection
 * - Real-time cursor tracking across users
 * - Real-time shape synchronization via Firestore
 * - Tldraw integration with license key support
 * - Error state handling for Firebase configuration
 * - Loading states during authentication
 * - Room-based collaboration with settings UI
 * 
 * @param roomId - Optional room ID for multi-room support (defaults to "default")
 * @returns Collaborative canvas interface
 */
interface CollabCanvasProps {
  roomId?: string;
}

export default function CollabCanvas({ roomId: propRoomId }: CollabCanvasProps = {}): React.JSX.Element {
  const router = useRouter();
  const { user, loading, error, setDisplayName } = useAuth();
  const [editor, setEditor] = useState<Editor | null>(null);
<<<<<<< HEAD
  const [roomId, setRoomId] = useState<string>(propRoomId || 'default');
  const [roomMetadata, setRoomMetadata] = useState<RoomMetadata | null>(null);
  const [showSettings, setShowSettings] = useState(false);
=======
  const [showExportDialog, setShowExportDialog] = useState<boolean>(false);
>>>>>>> fb685ab6

  /**
   * Debug: Check if Tldraw component is remounting and verify license key
   */
  useEffect(() => {
    console.log('[CollabCanvas] Component mounted');
    const licenseKey = process.env.NEXT_PUBLIC_TLDRAW_LICENSE_KEY;
    if (licenseKey) {
      const masked = `${licenseKey.slice(0, 2)}***${licenseKey.slice(-4)}`;
      console.log('[CollabCanvas] License key detected:', {
        present: true,
        length: licenseKey.length,
        masked,
      });
    } else {
      console.warn('[CollabCanvas] License key missing. Set NEXT_PUBLIC_TLDRAW_LICENSE_KEY in env.');
    }
    return (): void => {
      console.log('[CollabCanvas] Component unmounted');
    };
  }, []);

  /**
   * Initialize room - get or create default room for user
   */
  useEffect(() => {
    const initializeRoom = async (): Promise<void> => {
      if (user && user.displayName) {
        try {
          const defaultRoomId = await getOrCreateDefaultRoom(user.uid, user.displayName);
          setRoomId(defaultRoomId);

          const metadata = await getRoomMetadata(defaultRoomId);
          setRoomMetadata(metadata);

          console.log('[CollabCanvas] Room initialized:', {
            roomId: defaultRoomId,
            roomName: metadata?.name,
            isOwner: metadata?.owner === user.uid,
          });
        } catch (err) {
          console.error('[CollabCanvas] Error initializing room:', err);
        }
      }
    };

    void initializeRoom();
  }, [user]);

  /**
   * Editor mount handler - called when tldraw editor is initialized
   */
  const handleEditorMount = useCallback((editor: Editor): void => {
    setEditor(editor);
    
    // Log editor info for debugging
    console.log("[CollabCanvas] tldraw Editor mounted:", {
      currentPage: editor.getCurrentPage()?.id,
      shapeCount: editor.getCurrentPageShapes().length,
    });
  }, []);

  // Set up real-time cursor tracking
  const { remoteCursors, error: cursorError } = useCursors({
    editor,
    userId: user?.uid ?? null,
    userName: user?.displayName ?? null,
    userColor: user?.color ?? "#999999",
    enabled: !!user && !!user.displayName,
  });

  // Set up real-time shape synchronization
  const { isSyncing, error: shapeError } = useShapes({
    editor,
    userId: user?.uid ?? null,
    roomId,
    enabled: !!user && !!user.displayName && !!roomId,
  });

  // Log errors (moved to useEffect to prevent re-render spam)
  useEffect(() => {
    if (cursorError) {
      console.error("[CollabCanvas] Cursor tracking error:", cursorError);
    }
  }, [cursorError]);

  useEffect(() => {
    if (shapeError) {
      console.error("[CollabCanvas] Shape sync error:", shapeError);
    }
  }, [shapeError]);

  // Show error state if Firebase is not configured
  if (error && !user) {
    return (
      <div className="fixed inset-0 flex items-center justify-center bg-gray-50">
        <div className="max-w-md rounded-2xl bg-white p-8 shadow-xl">
          <div className="mb-4 flex justify-center">
            <div className="rounded-full bg-red-100 p-3">
              <svg className="h-8 w-8 text-red-600" fill="none" viewBox="0 0 24 24" stroke="currentColor">
                <path strokeLinecap="round" strokeLinejoin="round" strokeWidth={2} d="M12 9v2m0 4h.01m-6.938 4h13.856c1.54 0 2.502-1.667 1.732-3L13.732 4c-.77-1.333-2.694-1.333-3.464 0L3.34 16c-.77 1.333.192 3 1.732 3z" />
              </svg>
            </div>
          </div>
          <h2 className="mb-2 text-center text-xl font-bold text-gray-900">Firebase Configuration Error</h2>
          <p className="mb-4 text-center text-gray-600">{error.message}</p>
          <div className="rounded-lg bg-blue-50 p-4 text-sm text-blue-900">
            <p className="font-semibold mb-2">To fix this:</p>
            <ol className="list-decimal list-inside space-y-1">
              <li>Create a Firebase project at console.firebase.google.com</li>
              <li>Enable Anonymous Authentication</li>
              <li>Create Realtime Database and Firestore</li>
              <li>Copy your config to <code className="bg-blue-100 px-1 rounded">.env.local</code></li>
              <li>Restart the dev server</li>
            </ol>
          </div>
        </div>
      </div>
    );
  }

  // Show loading state while checking auth
  if (loading && !user) {
    return (
      <div className="fixed inset-0 flex items-center justify-center bg-gray-50">
        <div className="text-center">
          <div className="mb-4 inline-block h-12 w-12 animate-spin rounded-full border-4 border-gray-300 border-t-blue-600"></div>
          <p className="text-gray-600">Loading...</p>
        </div>
      </div>
    );
  }

  // Show AuthModal if user doesn't have a display name
  if (user && !user.displayName) {
    return (
      <AuthModal
        onSubmit={setDisplayName}
        loading={loading}
        error={error?.message}
      />
    );
  }

  // User is authenticated and has a display name - show canvas
  return (
    <div className="fixed inset-0">
      {/* Room Header - Added by PR #5 */}
      {roomMetadata && (
        <RoomHeader
          roomId={roomId}
          roomName={roomMetadata.name}
          isOwner={roomMetadata.owner === user?.uid}
          userCount={Object.keys(roomMetadata.members || {}).length}
          onSettingsClick={() => setShowSettings(true)}
          onExitClick={() => router.push('/')}
        />
      )}

      {/* Room Settings Modal - Added by PR #5 */}
      {showSettings && user && roomMetadata && (
        <RoomSettings
          roomId={roomId}
          currentUserId={user.uid}
          onClose={() => setShowSettings(false)}
          onRoomDeleted={() => router.push('/')}
          onRoomUpdated={(name) => {
            setRoomMetadata({ ...roomMetadata, name });
          }}
        />
      )}
<<<<<<< HEAD

      {/* Canvas container with top padding for header */}
      <div className={roomMetadata ? "fixed inset-0 pt-14 md:pt-16" : "fixed inset-0"}>
        <Tldraw onMount={handleEditorMount} licenseKey={process.env.NEXT_PUBLIC_TLDRAW_LICENSE_KEY} />
        <Cursors editor={editor} remoteCursors={remoteCursors} />
        <UserList
          currentUserId={user?.uid ?? null}
          currentUserName={user?.displayName ?? null}
          currentUserColor={user?.color ?? "#999999"}
        />
        
        {/* Status indicators */}
        {isSyncing && (
          <div className="fixed bottom-4 left-4 z-10 pointer-events-none">
            <div className="rounded-lg bg-blue-500 px-3 py-2 text-xs font-medium text-white shadow-lg">
              🔄 Syncing shapes...
            </div>
          </div>
        )}
        
        {/* AI Chat Widget */}
        <FloatingChat editor={editor} />
      </div>
=======
      
      {/* AI Chat Widget */}
      <FloatingChat editor={editor} />

      {/* Export Button - Floating in bottom-right */}
      <button
        onClick={() => setShowExportDialog(true)}
        className="fixed bottom-4 right-4 z-10 flex items-center gap-2 rounded-lg bg-blue-600 px-4 py-3 text-sm font-medium text-white shadow-lg hover:bg-blue-700 transition-colors"
        title="Export canvas (Ctrl+E)"
        aria-label="Export canvas"
      >
        <svg className="w-5 h-5" fill="none" viewBox="0 0 24 24" stroke="currentColor">
          <path strokeLinecap="round" strokeLinejoin="round" strokeWidth={2} d="M4 16v1a3 3 0 003 3h10a3 3 0 003-3v-1m-4-4l-4 4m0 0l-4-4m4 4V4" />
        </svg>
        Export
      </button>

      {/* Export Dialog */}
      <ExportDialog
        isOpen={showExportDialog}
        onClose={() => setShowExportDialog(false)}
        editor={editor}
      />
>>>>>>> fb685ab6
    </div>
  );
}
<|MERGE_RESOLUTION|>--- conflicted
+++ resolved
@@ -15,12 +15,9 @@
 import Cursors from "./Cursors";
 import UserList from "./UserList";
 import { FloatingChat } from "./FloatingChat";
-<<<<<<< HEAD
 import RoomHeader from "./RoomHeader";
 import RoomSettings from "./RoomSettings";
-=======
 import ExportDialog from "./ExportDialog";
->>>>>>> fb685ab6
 
 /**
  * CollabCanvas - Main collaborative whiteboard component
@@ -45,13 +42,10 @@
   const router = useRouter();
   const { user, loading, error, setDisplayName } = useAuth();
   const [editor, setEditor] = useState<Editor | null>(null);
-<<<<<<< HEAD
   const [roomId, setRoomId] = useState<string>(propRoomId || 'default');
   const [roomMetadata, setRoomMetadata] = useState<RoomMetadata | null>(null);
   const [showSettings, setShowSettings] = useState(false);
-=======
   const [showExportDialog, setShowExportDialog] = useState<boolean>(false);
->>>>>>> fb685ab6
 
   /**
    * Debug: Check if Tldraw component is remounting and verify license key
@@ -223,7 +217,6 @@
           }}
         />
       )}
-<<<<<<< HEAD
 
       {/* Canvas container with top padding for header */}
       <div className={roomMetadata ? "fixed inset-0 pt-14 md:pt-16" : "fixed inset-0"}>
@@ -247,12 +240,8 @@
         {/* AI Chat Widget */}
         <FloatingChat editor={editor} />
       </div>
-=======
-      
-      {/* AI Chat Widget */}
-      <FloatingChat editor={editor} />
-
-      {/* Export Button - Floating in bottom-right */}
+
+      {/* Export Button - Floating in bottom-right - Added by PR #6 */}
       <button
         onClick={() => setShowExportDialog(true)}
         className="fixed bottom-4 right-4 z-10 flex items-center gap-2 rounded-lg bg-blue-600 px-4 py-3 text-sm font-medium text-white shadow-lg hover:bg-blue-700 transition-colors"
@@ -265,13 +254,12 @@
         Export
       </button>
 
-      {/* Export Dialog */}
+      {/* Export Dialog - Added by PR #6 */}
       <ExportDialog
         isOpen={showExportDialog}
         onClose={() => setShowExportDialog(false)}
         editor={editor}
       />
->>>>>>> fb685ab6
     </div>
   );
 }
